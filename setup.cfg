--- conflicted
+++ resolved
@@ -16,13 +16,8 @@
 python_requires = >=3.9
 install_requires =
     psycopg2-binary==2.9.10
-<<<<<<< HEAD
     fastapi==0.115.12
-    lxml==5.3.1
-=======
-    fastapi==0.115.11
     lxml==5.4.0
->>>>>>> 23e66eec
     PyYAML==6.0.2
     requests==2.32.3
     shapely==2.0.7
